// SPDX-License-Identifier: UNLICENSED
// solhint-disable not-rely-on-time
pragma solidity 0.8.9;

import {Initializable} from "@openzeppelin/contracts-upgradeable/proxy/utils/Initializable.sol";
import {UUPSUpgradeable} from "@openzeppelin/contracts-upgradeable/proxy/utils/UUPSUpgradeable.sol";
import {AccessControlUpgradeable} from "@openzeppelin/contracts-upgradeable/access/AccessControlUpgradeable.sol";
import {PausableUpgradeable} from "@openzeppelin/contracts-upgradeable/security/PausableUpgradeable.sol";
import {CryptographyLib} from "../lib/Cryptography.sol";

<<<<<<< HEAD
/// @notice Structure for epoch commits
=======
/// @notice Structure for commits
>>>>>>> 4a0d2f04
struct Commit {
    bytes32 blockHash;
    uint32 timestamp;
    address reserved1;
    uint16 reserved2;
}

/// @notice The Fuel v2 chain state consensus
contract FuelChainConsensus is Initializable, PausableUpgradeable, AccessControlUpgradeable, UUPSUpgradeable {
    ///////////////
    // Constants //
    ///////////////

    /// @dev The commit proccess parameters
<<<<<<< HEAD
    //TODO: update these values once block time and epoch size are finalized
    uint256 public constant NUM_COMMIT_SLOTS = 240; //30 days worth of commits
    uint256 public constant BLOCKS_PER_EPOCH = 10800;
=======
    //TODO: update these values once block time and commit frequency are finalized
    uint256 public constant NUM_COMMIT_SLOTS = 240; //30 days worth of commits
    uint256 public constant BLOCKS_PER_COMMIT_INTERVAL = 10800;
>>>>>>> 4a0d2f04
    uint256 public constant TIME_TO_FINALIZE = 10800;

    /// @dev The admin related contract roles
    bytes32 public constant PAUSER_ROLE = keccak256("PAUSER_ROLE");
    bytes32 public constant COMMITTER_ROLE = keccak256("COMMITTER_ROLE");

    ////////////
    // Events //
    ////////////

<<<<<<< HEAD
    event CommitSubmitted(uint256 indexed epoch, bytes32 blockHash);
=======
    event CommitSubmitted(uint256 indexed commitHeight, bytes32 blockHash);
>>>>>>> 4a0d2f04

    /////////////
    // Storage //
    /////////////

    /// @dev The commits buffer
    Commit[NUM_COMMIT_SLOTS] private _commitSlots;

    /////////////////////////////
    // Constructor/Initializer //
    /////////////////////////////

    /// @notice Constructor disables initialization for the implementation contract
    /// @custom:oz-upgrades-unsafe-allow constructor
    constructor() {
        _disableInitializers();
    }

    /// @notice Contract initializer to setup starting values
    function initialize() public initializer {
        __Pausable_init();
        __AccessControl_init();
        __UUPSUpgradeable_init();

        //grant initial roles
        _grantRole(DEFAULT_ADMIN_ROLE, msg.sender);
        _grantRole(PAUSER_ROLE, msg.sender);
        _grantRole(COMMITTER_ROLE, msg.sender);
    }

    /////////////////////
    // Admin Functions //
    /////////////////////

    /// @notice Pause block commitments
    function pause() external onlyRole(PAUSER_ROLE) {
        _pause();
    }

    /// @notice Unpause block commitments
    function unpause() external onlyRole(DEFAULT_ADMIN_ROLE) {
        _unpause();
    }

    /// @notice Commits a block header.
    /// @param blockHash The hash of a block
<<<<<<< HEAD
    /// @param epoch The epoch number of the commit
    function commit(bytes32 blockHash, uint256 epoch) external whenNotPaused onlyRole(COMMITTER_ROLE) {
        uint256 slot = epoch % NUM_COMMIT_SLOTS;
=======
    /// @param commitHeight The height of the commit
    function commit(bytes32 blockHash, uint256 commitHeight) external whenNotPaused onlyRole(COMMITTER_ROLE) {
        uint256 slot = commitHeight % NUM_COMMIT_SLOTS;
>>>>>>> 4a0d2f04
        Commit storage commitSlot = _commitSlots[slot];
        commitSlot.blockHash = blockHash;
        commitSlot.timestamp = uint32(block.timestamp);

<<<<<<< HEAD
        emit CommitSubmitted(epoch, blockHash);
=======
        emit CommitSubmitted(commitHeight, blockHash);
>>>>>>> 4a0d2f04
    }

    //////////////////////
    // Public Functions //
    //////////////////////

    /// @notice Checks if a given block is finalized
    /// @param blockHash The hash of the block to check
    /// @param blockHeight The height of the block to check
    /// @return true if the block is finalized
    function finalized(bytes32 blockHash, uint256 blockHeight) external view whenNotPaused returns (bool) {
<<<<<<< HEAD
        uint256 epoch = blockHeight / BLOCKS_PER_EPOCH;
        Commit storage commitSlot = _commitSlots[epoch % NUM_COMMIT_SLOTS];
=======
        uint256 commitHeight = blockHeight / BLOCKS_PER_COMMIT_INTERVAL;
        Commit storage commitSlot = _commitSlots[commitHeight % NUM_COMMIT_SLOTS];
>>>>>>> 4a0d2f04
        require(commitSlot.blockHash == blockHash, "Unknown block");

        return block.timestamp >= uint256(commitSlot.timestamp) + TIME_TO_FINALIZE;
    }

<<<<<<< HEAD
    /// @notice Gets the block hash at the given epoch
    /// @param epoch The epoch number of the commit
    /// @return hash of the block at the given epoch
    function blockHashAtEpoch(uint256 epoch) external view returns (bytes32) {
        Commit storage commitSlot = _commitSlots[epoch % NUM_COMMIT_SLOTS];
=======
    /// @notice Gets the block hash at the given commit height
    /// @param commitHeight The height of the commit
    /// @return hash of the block at the given commit height
    function blockHashAtCommit(uint256 commitHeight) external view returns (bytes32) {
        Commit storage commitSlot = _commitSlots[commitHeight % NUM_COMMIT_SLOTS];
>>>>>>> 4a0d2f04
        return commitSlot.blockHash;
    }

    ////////////////////////
    // Internal Functions //
    ////////////////////////

    /// @notice Executes a message in the given header
    // solhint-disable-next-line no-empty-blocks
    function _authorizeUpgrade(address newImplementation) internal override onlyRole(DEFAULT_ADMIN_ROLE) {
        //should revert if msg.sender is not authorized to upgrade the contract (currently only owner)
    }
}<|MERGE_RESOLUTION|>--- conflicted
+++ resolved
@@ -8,11 +8,7 @@
 import {PausableUpgradeable} from "@openzeppelin/contracts-upgradeable/security/PausableUpgradeable.sol";
 import {CryptographyLib} from "../lib/Cryptography.sol";
 
-<<<<<<< HEAD
-/// @notice Structure for epoch commits
-=======
 /// @notice Structure for commits
->>>>>>> 4a0d2f04
 struct Commit {
     bytes32 blockHash;
     uint32 timestamp;
@@ -27,15 +23,9 @@
     ///////////////
 
     /// @dev The commit proccess parameters
-<<<<<<< HEAD
-    //TODO: update these values once block time and epoch size are finalized
-    uint256 public constant NUM_COMMIT_SLOTS = 240; //30 days worth of commits
-    uint256 public constant BLOCKS_PER_EPOCH = 10800;
-=======
     //TODO: update these values once block time and commit frequency are finalized
     uint256 public constant NUM_COMMIT_SLOTS = 240; //30 days worth of commits
     uint256 public constant BLOCKS_PER_COMMIT_INTERVAL = 10800;
->>>>>>> 4a0d2f04
     uint256 public constant TIME_TO_FINALIZE = 10800;
 
     /// @dev The admin related contract roles
@@ -46,11 +36,7 @@
     // Events //
     ////////////
 
-<<<<<<< HEAD
-    event CommitSubmitted(uint256 indexed epoch, bytes32 blockHash);
-=======
     event CommitSubmitted(uint256 indexed commitHeight, bytes32 blockHash);
->>>>>>> 4a0d2f04
 
     /////////////
     // Storage //
@@ -97,24 +83,14 @@
 
     /// @notice Commits a block header.
     /// @param blockHash The hash of a block
-<<<<<<< HEAD
-    /// @param epoch The epoch number of the commit
-    function commit(bytes32 blockHash, uint256 epoch) external whenNotPaused onlyRole(COMMITTER_ROLE) {
-        uint256 slot = epoch % NUM_COMMIT_SLOTS;
-=======
     /// @param commitHeight The height of the commit
     function commit(bytes32 blockHash, uint256 commitHeight) external whenNotPaused onlyRole(COMMITTER_ROLE) {
         uint256 slot = commitHeight % NUM_COMMIT_SLOTS;
->>>>>>> 4a0d2f04
         Commit storage commitSlot = _commitSlots[slot];
         commitSlot.blockHash = blockHash;
         commitSlot.timestamp = uint32(block.timestamp);
 
-<<<<<<< HEAD
-        emit CommitSubmitted(epoch, blockHash);
-=======
         emit CommitSubmitted(commitHeight, blockHash);
->>>>>>> 4a0d2f04
     }
 
     //////////////////////
@@ -126,31 +102,18 @@
     /// @param blockHeight The height of the block to check
     /// @return true if the block is finalized
     function finalized(bytes32 blockHash, uint256 blockHeight) external view whenNotPaused returns (bool) {
-<<<<<<< HEAD
-        uint256 epoch = blockHeight / BLOCKS_PER_EPOCH;
-        Commit storage commitSlot = _commitSlots[epoch % NUM_COMMIT_SLOTS];
-=======
         uint256 commitHeight = blockHeight / BLOCKS_PER_COMMIT_INTERVAL;
         Commit storage commitSlot = _commitSlots[commitHeight % NUM_COMMIT_SLOTS];
->>>>>>> 4a0d2f04
         require(commitSlot.blockHash == blockHash, "Unknown block");
 
         return block.timestamp >= uint256(commitSlot.timestamp) + TIME_TO_FINALIZE;
     }
 
-<<<<<<< HEAD
-    /// @notice Gets the block hash at the given epoch
-    /// @param epoch The epoch number of the commit
-    /// @return hash of the block at the given epoch
-    function blockHashAtEpoch(uint256 epoch) external view returns (bytes32) {
-        Commit storage commitSlot = _commitSlots[epoch % NUM_COMMIT_SLOTS];
-=======
     /// @notice Gets the block hash at the given commit height
     /// @param commitHeight The height of the commit
     /// @return hash of the block at the given commit height
     function blockHashAtCommit(uint256 commitHeight) external view returns (bytes32) {
         Commit storage commitSlot = _commitSlots[commitHeight % NUM_COMMIT_SLOTS];
->>>>>>> 4a0d2f04
         return commitSlot.blockHash;
     }
 
